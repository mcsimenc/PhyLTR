![](https://github.com/mcsimenc/PhyLTR/blob/master/_web/GraphicTree.png)
The main program is written in Python 3 and tested on Scientific and Ubuntu Linux. Many of the routines in PhyLTR are parallelized, but not for MPI. As the pipeline runs, paths to intermediate results like alignments are stored in the file `PhyLTR.output/status`. If the execution is interrupted, this file is used to allow PhyLTR to resume more or less where it left off.

## Input
A nucleotide FASTA file
## Output
PhyLTR populates a directory structure, keeping results for different clusterings separate. The results obtained prior to clutering are used for any post-clustering analysis. Within `PhyLTR.output` (default):
```
LTRharvest/		LTRharvest results
suffixerator/		suffix array used by LTRharvest
LTRdigest/		LTRdigest results
AnnotateORFs/		intermediate files for ORF annotation
Circos/			Circos intermediate files and plots
DfamClassification/	nhmmer search of Dfam for LTR-R homologs
RepbaseClassification/	tblastx search of Repbase for LTR-R homologs
FASTA_output/		some intermediate FASTA files
GFF_output/		various intermediate and final GFF3 files
WickerFamDir/		WickerFam clusterings and downstream analyses
MCL/			MCL clusterings and downstream analyses
```
Within each clustering directory, e.g: `MCL/I6/`
```
Alignments/		All alignments
Clusters/		Results of clustering
FASTAs/			Intermediate FASTA files
GENECONV/		Gene conversion analyses
GFFs/			Intermediate GFF3 files
LTR_divergence/		LTR divergence estimation analyis
Modeltest/		Model testing files
SoloLTRsearch/		"Solo LTR" search files
Trees/			Phylogenetic analyses
```
---
---
## Default settings
If phyltr is run without any flags specifying a task, all tasks are run (below). The following two calls are equivalent. The processes specified by the flags in the second call are explained below with additional optional flags. Some of the processes modify the GFF3 file that is used for downstream analyses.
```
phyltr --fasta <input> --procs <int>

phyltr --fasta <input> --procs <int> \
	--ltrharvest \
	--ltrdigest \
	--classify \
	--wicker \
	--mcl \
	--geneconvclusters \
	--circos \
	--sololtrsearch \
	--geneconvltrs \
	--ltrdivergence \
	--phylo \
	--LTT
```
---
---
## 1. Identify candidate long terminal repeat retrotransposon (LTR-R) loci
#### Run LTRharvest: `--ltrharvest`
![](https://github.com/mcsimenc/PhyLTR/blob/master/_web/step1output.png)
###### Description
LTRharvest finds loci with the expected structure of full-length LTR-Rs, TSD-LTR-LTR-TSD (TSD = targest site duplication). LTRharvest searches a suffix array to make things fast, which PhyLTR creates from the FASTA input with the GenomeTools program suffixerator.
###### Output
* Annotations of possible LTR-Rs, including the subfeatures TSDs, LTRs, primer-binding sites (GFF3)
###### Options
```
--minlenltr (100)	Minimum LTR length (bp)
--maxlenltr (1000)	Maximum LTR length (bp)
--mindistltr (1000)	Minimum distance between LTRs (bp)
--maxdistltr (15000)	Maximum distance between LTRs (bp)
--similar (0.0)		Minimum % similarity between LTRs
--vic (60)		Distance (bp) beyond LTRs to search for TSDs
--mintsd (4)		Minimum length for each TSD
--maxtsd (20)		Maximum length for each TSD
--xdrop	(5)		xdropbelow score for extension-alignment
--mat (2)		Match score for extension-alignment
--mis (-2)		Mismatch score for extension-alignment
--insi (-3)		Insertion score for extension-alignment
--del (-3)		Deletion score for extension-alignment
```
###### External dependencies
* GenomeTools
---
---
## 2. Identify putatve protein-coding domains in LTR-R internal regions.
If both are run, LTRdigest runs first, then the ORF-finding routine.
#### A. Run LTRdigest: `--ltridgest`
![](https://github.com/mcsimenc/PhyLTR/blob/master/_web/step2output.png)
###### Description
LTRdigest coordinates HMMER3 searches for transposable element protein coding sequence homologs in the internal regions (between the LTRs) of the putative LTR-Rs from step 1. A set of TE-related pHMMs is included with PhyLTR.
###### Output
* Modified version of step 1 GFF3 that also has protein-coding domain annotations (GFF3)
* Nucleotide sequences for each domain (FASTA)
* TSD motifs and domain orders for each element (TSV)
###### Options
```
--ltrdigest_hmms (PhyLTR/RepeatDatabases/LTRdigest_HMMs/hmms)	path to pHMMs
```
###### External dependencies
* GenomeTools
* HMMER3
* pHMMs
#### B. Run open reading frame (ORF) annotation: `--findORFs`
![](https://github.com/mcsimenc/PhyLTR/blob/master/_web/step3output.png)
###### Description
Internal regions are searched for ORFs that don't overlap any preexisting annotation from step 2A and are longer than a user-defined threshold.
###### Output
* Modified version of step 2A or 1 output with ORF annotations + translated sequences (GFF3)
###### Options
```
--min_orf_len (300)	The minimum length (bp) of ORF to find
```
###### External dependencies
* BEDtools
* EMBOSS
---
---
## 3. Classify elements using homology to LTR-Rs in Dfam and/or Repbase and remove false positives
#### A. Run both Repbase and Dfam classification: `--classify`
![](https://github.com/mcsimenc/PhyLTR/blob/master/_web/step4output.png)
###### Description
Both methods use homology-based evidence for classifying elements as one of the classifications obtained from the database records: BEL, Copia, DIRS, Endogenous Retrovirus, ERV1, ERV2, ERV3, ERV4, Gypsy, Lentivirus (Repbase) and Copia, DIRS, ERV?, ERV1, ERV1?, ERV-Foamy, ERVK, ERVK?, ERVL, ERVL?, ERVL-MaLR, Gypsy, Gypsy?, Ngaro, Pao, Undefined, Unknown (Dfam Superfamily). As currently implemented, Dfam hits trump Repbase because they are expected to be longer, and only the highest scoring hits are considered. This worked well for our test genomes and classifications matched domain annotations (e.g. gypsy elements always and only had gypsy domains).
###### Output
* LTR-R annotations with false positives removed and Dfam and/or Repbase annotations (GFF3)
* LTR-R annotations separated by classification (GFF3s)
#### B. Run Dfam classification: `--classify_dfam`
###### Description
Finds homologs in Dfam using nhmmer
###### Output
* LTR-R annotations with best Dfam hit in attributes (GFF3)
###### Options
```
--keep_no_classifications 		Retain elements without homology to known LTR-Rs
--nhmmer_reporting_evalue (10)		See HMMER3 documentation: nhmmer -E
--nhmmer_inclusion_evalue (1e-2)	See HMMER3 documentation: nhmmer -incE
```
###### External dependencies
* BEDtools
* HMMER3
* Dfam
#### C. Run Repbase classification: `--classify_repbase`
###### Description
Finds homologs in Repbase using tblastx
###### Output
* LTR-R annotations with best Repbase hit in attributes (GFF3)
###### Options
```
--keep_no_classifications	Retain elements without homology to known LTR-Rs
--repbase_tblastx_evalue (1e-5)	Maximum E-value for tblastx hits
```
###### External dependencies
* BEDtools
* NCBI BLAST+
* Repbase
---
---
## 4. Cluster LTR-Rs
#### A. Run WickerFam clustering: `--wicker`
###### Description
An implementation of the method suggested in Wicker et al. (2007) for circumscribing putative LTR-R families. Elements are assigned to the same cluster if in an alignment of either their LTRs or internal regions share a sequence of some minimum % identity that is at least so many base pairs in length and over some percentage of the length of the inputs, with the defaults being 80%, 80 bp, and 80%. Separate all-by-all blastns are performed for LTRs and/or internal regions of elements in each classification and used to construct a graph, subject to constraints (see options below). Clusters are assigned the elements in the connected components in the graph which are discovered using depth first search.
###### Output
* Cluster assignments for each element (TSV)
* Subsets of main annotation file for every cluster (GFF3s)
###### Options
```
--wicker_minLen (80)	Minimum length of blastn alignment
--wicker_pAln (80)	Minimum percent of LTR or internal region required in alignment
--wicker_pId (80)	Minimum %identity in alignment
--wicker_no_internals	Turns off use of internal region alignments for clustering
--wicker_no_ltrs	Turns off use of LTR alignments for clustering
```
###### External dependencies
* BEDtools
* NCBI Blast+
#### B. Run MCL clustering: `--mcl`
###### Description
An implementation of the protocol "Clustering similarity graphs encoded in BLAST results" in the protocols section on the MCL website (https://micans.org/mcl/). Separate all-by-all blastns of entire LTR-R sequences are performed for elements in each classification and MCL programs are used to carry out MCL clustering. A single parameter set by --I controls the output. See MCL documentation for a discussion of setting this parameter.
###### Output
* Cluster assignments for each element (TSV)
* Subsets of main annotation file for every cluster (GFF3s)
###### Options
```
--I (6)		MCL inflation paramter. Larger values result in smaller clusters.
```
###### External dependencies
* BEDtools
* NCBI Blast+
* MCL
---
---
## 5. Estimate LTR divergences
#### A. Run gene conversion assessment on LTR pairs for each element: `--geneconvltrs`
###### Description
Finds evidence of gene conversion between the LTRs of each element using GENECONV as in Cossu et al. (2017). If this step is run, gene conversion estimates will be used to scale LTR divergence estimates as in Casola et al. (2010) in the next step (5B).
###### Output
* Aggregated GENECONV results (TSV)
###### Options
```
--geneconv_g (g1,g2,g3)	Comma-separated list, g1, g2, and/or g3. Stringency for mismatch-free gene conversion tracts: g0 > g2 > g1
```
###### External dependencies
* BEDtools
* MAFFT
* trimAl
* GENECONV
#### B. Run LTR divergence estimation: `--ltr_divergence`
###### Description
Estimates sequence divergences (substitutions per site) between LTRs for each element. Models for nucleotide subsitution are selected using jModeltest2. Input for jModeltest2 is a multiple sequence alignment of LTRs (generated by MAFFT) and a tree. Trees are inferred using FastTree2 with GTR from multiple sequence alignments of entire elements from each cluster performed by MAFFT and trimmed by trimAl. PAUP\* is used to estimate divergences using the best models and corresponding ML-estimated parameters. Divergences are scaled linearly by the proportion of aligment represented by a g0 GENECONV tract.
###### Output
* Raw and scaled divergence estimates and best supported models (TSV)
###### Options
```
--remove_GC_from_modeltest_aln	Remove elements with gene conversion (--geneconvclusters)
```
###### External dependencies
* BEDtools
* MAFFT
* trimAl
* FastTree2
* jModelTest2
* PAUP\*
---
---
## 6. "Solo LTR" search
#### Run "Solo LTR" search: `--soloLTRsearch`
###### Description
Finds candidate solo LTRs in the input fasta by performs blastn of each LTR to the input FASTA and retains the highest scoring hits that do not overlap a full-length LTR-R or other blastn hits. These hits may be referred to as "solo LTRs", but they may represent the following categories of features: (1) LTRs formed by unequal recombination (2) LTRs from truncated elements formed by illegitimate recombination (3) LTRs of elements that were discarded as false positives. (4) LTRs of elements that were missed by LTRharvest. The fraction of candidate solo LTRs in category 3 and 4 is expected to be small. The constraints of this search are consistent with those in the WickerFam classification.
###### Output
* Summary file with cluster, cluster size (full-length elements), and number of solo LTRs (TSV)
* Separate solo LTR annotation files for each classification and for each cluster (GFF3s)
###### Options
```
--soloLTRminPid (80.0)		Minimum %identity in blastn alignment to associate LTR with a cluster
--soloLTRminLen	(80.0)		Minimum % of length of LTR required in alignment to associate LTR with a cluster
--soloLTRmaxEvalue (1e-3)	Maximum E-value for blastn
```
###### External dependencies
* BEDtools
* NCBI BLAST+
---
---
## 7. Gene conversion assessment between elements in clusters
#### Run GENECONV: `--geneconvclusters`
###### Description
Finds evidence of gene conversion in multiple alignments of entire elements for each cluster using GENECONV.
###### Output
Aggregated GENECONV results (TSV)
Summary file (TSV)
###### Options
```
--geneconv_g (g1,g2,g3)	Comma-separated list, g1, g2, and/or g3. Stringency for mismatch-free gene conversion tracts: g0 > g2 > g1
```
###### External dependencies
* BEDtools
* MAFFT
* trimAl
* GENECONV
#### Make Circos plots: `--circos`
![](https://github.com/mcsimenc/PhyLTR/blob/master/_web/small-circos.png)
###### Description
Runs Circos to make plots showing gene conversion tracts between elements as links. (g0=orange, g2=blue, g1=purple)
###### Output
* Circos plots showing the position of LTR-Rs on their parent sequence with GC tracts as links
* Circos plots showing extent of GC tracts along lengths of elements (i.e. the parent sequences are the elements in a cluster.
###### External dependencies
* BEDtools
* Circos
---
---
## 8. Phylogenetics
#### Run phylogenetic inference: `--phylo`
###### Description
Infers phylogenies from alignments of entire elements for each cluster, optionally with an outgroup, using FastTree2 w/GTR. The alignment is resampled for bootstrapping using SEQBOOT from PHYLIP and optionally converted into an ultrametric tree using PATHd8.
###### Output
* Trees for every eligible cluster (Newick/parenthetical)
###### Options
```
--min_clust_size (7)		Do not align clusters smaller than this.
--nosmalls			Do not analyze clusters smaller than --min_clust_size
--rmhomoflank			Exclude elements with non-unique flanking sequences from alignments.
--bpflank (500)			Length (bp) of flank searched
--flank_evalue (1e-5)		Maximum E-value for blastn for flank search
--flank_pId (70.0) 		Minimum %identity in blastn alignment for flank search
--flank_plencutoff (70.0)	Minimum % of length of flank required in alignment
--convert_to_ultrametric	Convert tree to ultrametric (can be used for LTT plots)
--auto_outgroup			Include as an outgroup a random element from the largest available other cluster in classification (e.g. gypsy)
--bootstrap_reps (100)		Number of bootstrap replicates to perform
--LTT				Turns on --rmhomoflank, --convert_to_ultrametric, and --auto_outgroup.
```
###### External dependencies
* BEDtools
* MAFFT
* trimAl
* FastTree2
* PATHd8
* PHYLIP
---
---
## 9. External scripts
---
---
#### A. Search genes for LTR-R ORF homologs
###### Description
###### Output
###### Documentation
```
 Usage:
------------
domainSearch.py -gff <gff3> -ref <fasta> -prot <fasta> -procs <int>

Description:
------------
This script was written for comparing putative protein-coding domains
and ORFs in a GFF3 as output from PhyLTR (LTRharvest+LTRdigest+AnnotateORFs).
The required programs are bedtools getfasta, and makeblastdb and blastp from
BLAST+. Their paths should be in a text file named CONFIG file located in the
same directory as this script using the same format used for PhyLTR.

Process:
-----------
1. Putative domain sequences encoded in -gff are extracted from -ref and
   translated
2. Translated sequences are compared to protein sequences in -prot, which could
   be, for example, the protein sequences for a

Mandatory flags:
-----------
-gff	 <path>	GFF3 file with LTRdigest-format LTR retrotransposon features

-ref	 <path>	Nucleotide FASTA file that is the reference associated with -gff

-prot	 <path>	Protein FASTA file to convert to a blast database and

-procs	 <int>	Number of processors to use for blastp

-out	 <path> Output file path - you may need to give full path

Optional flags:
-----------
-evalue <num>	max E-value for blastp. Default 1e-2
```
###### External dependencies
* Python 3
* BEDtools
* NCBI BLAST+
#### B. Render graphical trees annotated with LTR-R diagrams with colored ORFs
![](https://github.com/mcsimenc/PhyLTR/blob/master/_web/Ete3example.png)
###### Documentation
```
Usage:
	ete3_tree.py -t <newick_tree> -d <divergences> -g <gff> [options] 

Description:

	Draws trees for long terminal repeat retrotransposon phylogenies with diagrams of LTR elements' domain
	architecture.

-lflabel
	Show element IDs (integers) as leaf labels.

-classif
	Add the superfamily classification for each element (which is obtained from the LTR divergence file) 
	above each LTR RT diagram.

-geneconv
	Add the word 'Yes' or 'No' to the immediately to the right of each leaf depending on whether intra-element
	gene conversion tracts were detected between the LTRs of that element.

-reroot <int>|auto
	Two options are possible for -reroot: 'auto', or an <int> corresponding to the element name (i.e.
	LTR_retrotransposon<int>) to position as the earliest diverging lineage. Only use -reroot auto if
	the newick filename contains the outgroup in the format output by PhyLTR. 

-ultrametric
	Draw tree after applying ete3's convert_to_ultrametric() function. In my experience using this option, I
	have always seen terminal taxa drawn at different horizontal positions making the tree not look ultrametric.

-1, 2, ..., -n  <path> <str>
	Coloring ORFs. <path> is list of ORF IDs, str is ETE3 color


-transcribed <path>
	A file containing a list of element IDs (e.g. LTR_retrotransposon123) to mark with a green asterix.
	Instead of an asterix, a 'T' is shown as if -classif is used.

-round
	Draw ORFs with rounded corners.

-outfmt <str>
	One of (pdf, png, svg). Default=pdf


Colors
	protease	yellow
	gag		deepskyblue
	copia gag	mediumblue
	DUF4219		lime
	rt		red
	rnaseh		darkviolet
	int		magenta
	zf-h2c2		pink
	other		silver w/black text
	orf		dimgray
	annotated orf	custom
```
###### External dependencies
* Python 3
* Python 3 modules: ETE3
---
---
#### C. Visualize insertion ages
![](https://github.com/mcsimenc/PhyLTR/blob/master/_web/LTRdivergence.png)
###### Description
###### Output
###### External dependencies
* R
* R packages:  hash, ggplot2
---
---
#### D. Lineage through time plots
![](https://github.com/mcsimenc/PhyLTR/blob/master/_web/LTT.png)
###### Description
###### Output
###### External dependencies
* R
* R packages: ape, hash, ggplot2
---
<<<<<<< HEAD
---
#### E. Transposition rate analyses
=======
#### G. Transposition/deletion rate modeling
![](https://github.com/mcsimenc/PhyLTR/blob/master/_web/rates.png)
>>>>>>> fde6cd03
###### Description
###### Output
###### External dependencies
* R
* R packages: ape, phangorn, hash, ggplot2, LASER (functions included as LASER is deprecated)
---
---
#### F. Tree shape analyses
###### Description
###### Output
###### External dependencies
* R
* R packages: ape, apTreeshape, hash, ggplot2
---
<<<<<<< HEAD
---
#### G. Transposition/deletion rate modeling
###### Description
###### Output
###### External dependencies
* R
* R packages: ape, phangorn, hash, ggplot2, LASER (functions included as LASER is deprecated)
---
---
#### H. Other scripts
=======
#### G. Other scripts
>>>>>>> fde6cd03
###### Description
###### Output
---
---
## APPENDIX A. Global MAFFT options
This step has been the limiting process in my experience. It can be sped up by reducing the number of iterations performed for each alignment and by reducing the maximum number of elements for classiying elements as medium and small clusters. MAFFT exhausted 256 Gb RAM with ~2.7k seqs of length >5kb. Depending on resources available to you, you may need to cap the size of clusters to align using `--mafft_largeAln_maxclustsize`. Default is to not align clusters with >1000 elements. The MAFFT algorthim FFT-NS-2 is used for small and medium clusters and FFT_NS-1 for large clusters, which is much more inaccurate.
###### Options
```
--maxiterate_small_clusters (30)	MAFFT iterations. More will improve alignment quality.
--maxiterate_medium_clusters (3)	MAFFT iterations. More will improve alignment quality.
--mafft_smallAln_maxclustsize (50)	Max elements to consider a cluster small.
--mafft_mediumAln_maxclustsize (500)	Max elements to consider a cluster medium.
--mafft_largeAln_maxclustsize (1000)	Max elements to consider a cluster large. Clusters larger than this will not be aligned.
```
---
---
## APPENDIX B. Other global options
```
--keep_files				Keeps intermediate files that are otherwise removed.
--output_dir (PhyLTR.output)		Output directory. Default is "PhyLTR.output
--logfile (<output_dir>/log.txt)	Path to where log file is written 
--min_clust_size (7)			Do not align clusters smaller than this.
--nosmalls				Do not combine and assemble all clusters smaller than --min_clust_size
```
---
---
## APPENDIX C. All options
---
---
## APPENDIX D. Example output
---
---
## APPENDIX E. References
Bao, W., Kojima, K. K., & Kohany, O. (2015). Repbase Update, a database of repetitive elements in eukaryotic genomes. Mobile DNA, 6(1), 11. http://doi.org/10.1186/s13100-015-0041-9

Britton, T., Anderson, C. L., Jacquet, D., Lundqvist, S., & Bremer, K. (2007). Estimating divergence times in large phylogenetic trees. Systematic Biology, 56(5), 741-752. http://doi.org/10.1080/10635150701613783

Camacho, C., Coulouris, G., Avagyan, V., Ma, N., Papadopoulos, J., Bealer, K., & Madden, T. L. (2009). BLAST+: architecture and applications. BMC Bioinformatics, 10(1), 421. http://doi.org/10.1186/1471-2105-10-421

Capella-Gutiérrez, S., Silla-Martínez, J. M., & Gabaldón, T. (2009). trimAl: a tool for automated alignment trimming in large-scale phylogenetic analyses. Bioinformatics, 25(15), 1972-1973. http://doi.org/10.1093/bioinformatics/btp348

Cossu, R. M., Casola, C., Giacomello, S., Vidalis, A., Scofield, D. G., & Zuccolo, A. (2017). LTR Retrotransposons Show Low Levels of Unequal Recombination and High Rates of Intraelement Gene Conversion in Large Plant Genomes. Genome Biology and Evolution, 9(12), 3449-3462. http://doi.org/10.1093/gbe/evx260

Darriba, D., Taboada, G. L., Doallo, R., & Posada, D. (2012). jModelTest 2: more models, new heuristics and parallel computing. Nature Methods, 9(8), 772-772. http://doi.org/10.1038/nmeth.2109

van Dongen, Stijn. Graph Clustering by Flow Simulation. PhD thesis, University of Utrecht, May 2000.

Ellinghaus, D., Kurtz, S., & Willhoeft, U. (2008). LTRharvest, an efficient and flexible software for de novo detection of LTR retrotransposons. BMC Bioinformatics, 9(1), 18-14. http://doi.org/10.1186/1471-2105-9-18

Felsenstein, J. 2005. PHYLIP (Phylogeny Inference Package) version 3.6. Distributed by the author. Department of Genome Sciences, University of Washington, Seattle.

Finn, R. D., Coggill, P., Eberhardt, R. Y., Eddy, S. R., Mistry, J., Mitchell, A. L., et al. (2016). The Pfam protein families database: towards a more sustainable future. Nucleic Acids Research, 44(D1), D279-85. http://doi.org/10.1093/nar/gkv1344

Gremme, G., Steinbiss, S., & Kurtz, S. (2013). GenomeTools: a comprehensive software library for efficient processing of structured genome annotations. IEEE/ACM Transactions on Computational Biology and Bioinformatics, 10(3), 645-656. http://doi.org/10.1109/TCBB.2013.68

Hubley, R., Finn, R. D., Clements, J., Eddy, S. R., Jones, T. A., Bao, W., et al. (2016). The Dfam database of repetitive DNA families. Nucleic Acids Research, 44(D1), D81-9. http://doi.org/10.1093/nar/gkv1272

Huerta-Cepas, J., Serra, F., & Bork, P. (2016). ETE 3: Reconstruction, Analysis, and Visualization of Phylogenomic Data. Molecular Biology and Evolution, 33(6), 1635-1638. http://doi.org/10.1093/molbev/msw046

Katoh, K., & Standley, D. M. (2013b). MAFFT multiple sequence alignment software version 7: improvements in performance and usability. Molecular Biology and Evolution, 30(4), 772-780. http://doi.org/10.1093/molbev/mst010

Krzywinski, M., Schein, J., Birol, I., Connors, J., Gascoyne, R., Horsman, D., et al. (2009). Circos: an information aesthetic for comparative genomics. Genome Research, 19(9), 1639-1645. http://doi.org/10.1101/gr.092759.109

Llorens, C., Futami, R., Covelli, L., Domínguez-Escribá, L., Viu, J. M., Tamarit, D., et al. (2011). The Gypsy Database (GyDB) of mobile genetic elements: release 2.0. Nucleic Acids Research, 39(Database issue), D70-4. http://doi.org/10.1093/nar/gkq1061

Quinlan, A. R., & Hall, I. M. (2010). BEDTools: a flexible suite of utilities for comparing genomic features. Bioinformatics, 26(6), 841-842. http://doi.org/10.1093/bioinformatics/btq033

Rice, P., Longden, I., & Bleasby, A. (2000). EMBOSS: the European Molecular Biology Open Software Suite. Trends in Genetics, 16(6), 276-277.

Sawyer, S.A. (1999) GENECONV: A computer package for the statistical detection of gene conversion. Distributed by the author, Department of Mathematics, Washington University in St. Louis, available at http://www.math.wustl.edu/~sawyer.

Steinbiss, S., Willhoeft, U., Gremme, G., & Kurtz, S. (2009). Fine-grained annotation and classification of de novo predicted LTR retrotransposons. Nucleic Acids Research, 37(21), 70027013. http://doi.org/10.1093/nar/gkp759

Swofford, D. L. 2003. PAUP\*. Phylogenetic Analysis Using Parsimony (\* = and Other Methods). Version 4. Sinauer Associates, Sunderland, Massachusetts.

---<|MERGE_RESOLUTION|>--- conflicted
+++ resolved
@@ -342,7 +342,6 @@
 * BEDtools
 * NCBI BLAST+
 #### B. Render graphical trees annotated with LTR-R diagrams with colored ORFs
-![](https://github.com/mcsimenc/PhyLTR/blob/master/_web/Ete3example.png)
 ###### Documentation
 ```
 Usage:
@@ -407,7 +406,7 @@
 ---
 ---
 #### C. Visualize insertion ages
-![](https://github.com/mcsimenc/PhyLTR/blob/master/_web/LTRdivergence.png)
+![](https://github.com/mcsimenc/PhyLTR/blob/master/_web/rates.png)
 ###### Description
 ###### Output
 ###### External dependencies
@@ -416,20 +415,16 @@
 ---
 ---
 #### D. Lineage through time plots
-![](https://github.com/mcsimenc/PhyLTR/blob/master/_web/LTT.png)
+![](https://github.com/mcsimenc/PhyLTR/blob/master/_web/rates.png)
 ###### Description
 ###### Output
 ###### External dependencies
 * R
 * R packages: ape, hash, ggplot2
 ---
-<<<<<<< HEAD
----
-#### E. Transposition rate analyses
-=======
-#### G. Transposition/deletion rate modeling
+---
+#### E. Transposition/deletion rate modeling
 ![](https://github.com/mcsimenc/PhyLTR/blob/master/_web/rates.png)
->>>>>>> fde6cd03
 ###### Description
 ###### Output
 ###### External dependencies
@@ -444,20 +439,8 @@
 * R
 * R packages: ape, apTreeshape, hash, ggplot2
 ---
-<<<<<<< HEAD
----
-#### G. Transposition/deletion rate modeling
-###### Description
-###### Output
-###### External dependencies
-* R
-* R packages: ape, phangorn, hash, ggplot2, LASER (functions included as LASER is deprecated)
----
----
-#### H. Other scripts
-=======
+---
 #### G. Other scripts
->>>>>>> fde6cd03
 ###### Description
 ###### Output
 ---
